--- conflicted
+++ resolved
@@ -200,14 +200,12 @@
   }
 #endif
 
-<<<<<<< HEAD
   // If the config fails to load we still want the watch to be created
   if (configData.IsNull())
     return;
-=======
+  
   // Load visualizer window layouts
   options.visualizers = get<std::vector<std::string>>(configData, "visualizers");
->>>>>>> 3e137ec9
 
   // Load oscilloscope configuration
   options.oscilloscope.follow_pitch = get<bool>(configData, "oscilloscope.follow_pitch");
